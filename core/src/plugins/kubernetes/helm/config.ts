/*
 * Copyright (C) 2018-2022 Garden Technologies, Inc. <info@garden.io>
 *
 * This Source Code Form is subject to the terms of the Mozilla Public
 * License, v. 2.0. If a copy of the MPL was not distributed with this
 * file, You can obtain one at http://mozilla.org/MPL/2.0/.
 */

import {
  DeepPrimitiveMap,
  joi,
  joiIdentifier,
  joiModuleIncludeDirective,
  joiPrimitive,
  joiSparseArray,
  joiUserIdentifier,
} from "../../../config/common"
import { GardenModule } from "../../../types/module"
import { containsSource } from "./common"
import { ConfigurationError } from "../../../exceptions"
import { dedent, deline } from "../../../util/string"
import { GardenService } from "../../../types/service"
import { ContainerModule } from "../../container/config"
import { baseBuildSpecSchema } from "../../../config/module"
import { ConfigureModuleParams, ConfigureModuleResult } from "../../../types/plugin/module/configure"
import {
  containerModuleSchema,
  hotReloadArgsSchema,
  kubernetesDevModeSchema,
  KubernetesDevModeSpec,
  KubernetesLocalModeSpec,
  kubernetesTaskSchema,
  KubernetesTaskSpec,
  kubernetesTestSchema,
  KubernetesTestSpec,
  namespaceNameSchema,
<<<<<<< HEAD
  containerModuleSchema,
  serviceResourceDescription,
  portForwardsSchema,
=======
>>>>>>> 0f42478b
  PortForwardSpec,
  portForwardsSchema,
  serviceResourceDescription,
  serviceResourceSchema,
  ServiceResourceSpec,
} from "../config"
import { posix } from "path"
import { runPodSpecIncludeFields } from "../run"
import { omit } from "lodash"

export const defaultHelmTimeout = 300

// A Helm Module always maps to a single Service
export type HelmModuleSpec = HelmServiceSpec

export interface HelmModule
  extends GardenModule<HelmModuleSpec, HelmServiceSpec, KubernetesTestSpec, KubernetesTaskSpec> {}

export type HelmModuleConfig = HelmModule["_config"]

export interface HelmServiceSpec {
  atomicInstall: boolean
  base?: string
  chart?: string
  chartPath: string
  dependencies: string[]
  devMode?: KubernetesDevModeSpec
  localMode?: KubernetesLocalModeSpec
  namespace?: string
  portForwards?: PortForwardSpec[]
  releaseName?: string
  repo?: string
  serviceResource?: ServiceResourceSpec
  skipDeploy: boolean
  tasks: KubernetesTaskSpec[]
  tests: KubernetesTestSpec[]
  timeout: number
  version?: string
  values: DeepPrimitiveMap
  valueFiles: string[]
}

export type HelmService = GardenService<HelmModule, ContainerModule>

const parameterValueSchema = () =>
  joi
    .alternatives(
      joiPrimitive(),
      joi.array().items(joi.link("#parameterValue")),
      joi.object().pattern(/.+/, joi.link("#parameterValue"))
    )
    .id("parameterValue")

export const helmModuleOutputsSchema = () =>
  joi.object().keys({
    "release-name": joi.string().required().description("The Helm release name of the service."),
  })

const helmServiceResourceSchema = () =>
  serviceResourceSchema().keys({
    name: joi.string().description(
      dedent`The name of the resource to sync to. If the chart contains a single resource of the specified Kind,
        this can be omitted.

        This can include a Helm template string, e.g. '{{ template "my-chart.fullname" . }}'.
        This allows you to easily match the dynamic names given by Helm. In most cases you should copy this
        directly from the template in question in order to match it. Note that you may need to add single quotes around
        the string for the YAML to be parsed correctly.`
    ),
    containerModule: containerModuleSchema(),
  })

const runPodSpecWhitelistDescription = runPodSpecIncludeFields.map((f) => `* \`${f}\``).join("\n")

const helmTaskSchema = () =>
  kubernetesTaskSchema().keys({
    resource: helmServiceResourceSchema().description(
      dedent`The Deployment, DaemonSet or StatefulSet or Pod that Garden should use to execute this task.
        If not specified, the \`serviceResource\` configured on the module will be used. If neither is specified,
        an error will be thrown.

        ${serviceResourceDescription}

        The following pod spec fields from the service resource will be used (if present) when executing the task:
        ${runPodSpecWhitelistDescription}`
    ),
  })

const helmTestSchema = () =>
  kubernetesTestSchema().keys({
    resource: helmServiceResourceSchema().description(
      dedent`The Deployment, DaemonSet or StatefulSet or Pod that Garden should use to execute this test suite.
        If not specified, the \`serviceResource\` configured on the module will be used. If neither is specified,
        an error will be thrown.

        ${serviceResourceDescription}

        The following pod spec fields from the service resource will be used (if present) when executing the test suite:
        ${runPodSpecWhitelistDescription}`
    ),
  })

export const helmModuleSpecSchema = () =>
  joi.object().keys({
    atomicInstall: joi
      .boolean()
      .default(true)
      .description(
        "Whether to set the --atomic flag during installs and upgrades. Set to false if e.g. you want to see more information about failures and then manually roll back, instead of having Helm do it automatically on failure."
      ),
    base: joiUserIdentifier()
      .description(
        deline`The name of another \`helm\` module to use as a base for this one. Use this to re-use a Helm chart across
      multiple services. For example, you might have an organization-wide base chart for certain types of services.

      If set, this module will by default inherit the following properties from the base module:
      \`serviceResource\`, \`values\`

      Each of those can be overridden in this module. They will be merged with a JSON Merge Patch (RFC 7396).`
      )
      .example("my-base-chart"),
    build: baseBuildSpecSchema(),
    chart: joi
      .string()
      .description(
        deline`A valid Helm chart name or URI (same as you'd input to \`helm install\`).
      Required if the module doesn't contain the Helm chart itself.`
      )
      .example("ingress-nginx"),
    chartPath: joi
      .posixPath()
      .subPathOnly()
      .description(
        deline`The path, relative to the module path, to the chart sources (i.e. where the Chart.yaml file is, if any).
      Not used when \`base\` is specified.`
      )
      .default("."),
    dependencies: joiSparseArray(joiIdentifier()).description(
      "List of names of services that should be deployed before this chart."
    ),
    devMode: kubernetesDevModeSchema(),
    include: joiModuleIncludeDirective(dedent`
      If neither \`include\` nor \`exclude\` is set, and the module has local chart sources, Garden
      automatically sets \`include\` to: \`["*", "charts/**/*", "templates/**/*"]\`.

      If neither \`include\` nor \`exclude\` is set and the module specifies a remote chart, Garden
      automatically sets \`ìnclude\` to \`[]\`.
    `),
    namespace: namespaceNameSchema(),
    portForwards: portForwardsSchema(),
    releaseName: joiIdentifier().description(
      "Optionally override the release name used when installing (defaults to the module name)."
    ),
    repo: joi.string().description("The repository URL to fetch the chart from."),
    serviceResource: helmServiceResourceSchema().description(
      dedent`
      The Deployment, DaemonSet or StatefulSet or Pod that Garden should regard as the _Garden service_ in this module (not to be confused with Kubernetes Service resources).

      ${serviceResourceDescription}

      Because a Helm chart can contain any number of Kubernetes resources, this needs to be specified for certain Garden features and commands to work.
      `
    ),
    skipDeploy: joi
      .boolean()
      .default(false)
      .description(
        deline`Set this to true if the chart should only be built, but not deployed as a service.
      Use this, for example, if the chart should only be used as a base for other modules.`
      ),
    tasks: joiSparseArray(helmTaskSchema()).description("The task definitions for this module."),
    tests: joiSparseArray(helmTestSchema()).description("The test suite definitions for this module."),
    timeout: joi
      .number()
      .integer()
      .default(defaultHelmTimeout)
      .description(
        "Time in seconds to wait for Helm to complete any individual Kubernetes operation (like Jobs for hooks)."
      ),
    version: joi.string().description("The chart version to deploy."),
    values: joi
      .object()
      .pattern(/.+/, parameterValueSchema())
      .default(() => ({})).description(deline`
      Map of values to pass to Helm when rendering the templates. May include arrays and nested objects.
      When specified, these take precedence over the values in the \`values.yaml\` file (or the files specified
      in \`valueFiles\`).
    `),
    valueFiles: joiSparseArray(joi.posixPath().subPathOnly()).description(dedent`
      Specify value files to use when rendering the Helm chart. These will take precedence over the \`values.yaml\` file
      bundled in the Helm chart, and should be specified in ascending order of precedence. Meaning, the last file in
      this list will have the highest precedence.

      If you _also_ specify keys under the \`values\` field, those will effectively be added as another file at the end
      of this list, so they will take precedence over other files listed here.

      Note that the paths here should be relative to the _module_ root, and the files should be contained in
      your module directory.
    `),
  })

export async function configureHelmModule({
  moduleConfig,
}: ConfigureModuleParams<HelmModule>): Promise<ConfigureModuleResult<HelmModule>> {
  const { base, chartPath, dependencies, serviceResource, skipDeploy, tasks, tests } = moduleConfig.spec

  const sourceModuleName = serviceResource ? serviceResource.containerModule : undefined

  if (!skipDeploy) {
    moduleConfig.serviceConfigs = [
      {
        name: moduleConfig.name,
        dependencies,
        disabled: moduleConfig.disabled,
        sourceModuleName,
        spec: moduleConfig.spec,
      },
    ]
  }

  const containsSources = await containsSource(moduleConfig)

  if (base) {
    if (containsSources) {
      throw new ConfigurationError(
        deline`
        Helm module '${moduleConfig.name}' both contains sources and specifies a base module.
        Since Helm charts cannot currently be merged, please either remove the sources or
        the \`base\` reference in your module config.
      `,
        { moduleConfig }
      )
    }

    // We copy the chart on build
    // TODO-G2: change this to validation instead, require explicit dependency
    moduleConfig.build.dependencies.push({ name: base, copy: [{ source: "*", target: "." }] })
  }

  moduleConfig.buildConfig = omit(moduleConfig.spec, [
    "atomicInstall",
    "serviceResource",
    "skipDeploy",
    "tasks",
    "tests",
  ])

  moduleConfig.taskConfigs = tasks.map((spec) => {
    if (spec.resource && spec.resource.containerModule) {
      // TODO-G2: change this to validation instead, require explicit dependency
      moduleConfig.build.dependencies.push({ name: spec.resource.containerModule, copy: [] })
    }

    return {
      name: spec.name,
      cacheResult: spec.cacheResult,
      dependencies: spec.dependencies,
      disabled: moduleConfig.disabled,
      timeout: spec.timeout,
      spec,
    }
  })

  moduleConfig.testConfigs = tests.map((spec) => {
    if (spec.resource && spec.resource.containerModule) {
      // TODO-G2: change this to validation instead, require explicit dependency
      moduleConfig.build.dependencies.push({ name: spec.resource.containerModule, copy: [] })
    }

    return {
      name: spec.name,
      dependencies: spec.dependencies,
      disabled: moduleConfig.disabled,
      timeout: spec.timeout,
      spec,
    }
  })

  const valueFiles = moduleConfig.spec.valueFiles

  // Automatically set the include if not explicitly set
  if (!(moduleConfig.include || moduleConfig.exclude)) {
    moduleConfig.include = containsSources
      ? ["*", "charts/**/*", "templates/**/*", ...valueFiles]
      : ["*.yaml", "*.yml", ...valueFiles]

    moduleConfig.include = moduleConfig.include.map((path) => posix.join(chartPath, path))
  }

  return { moduleConfig }
}<|MERGE_RESOLUTION|>--- conflicted
+++ resolved
@@ -25,7 +25,6 @@
 import { ConfigureModuleParams, ConfigureModuleResult } from "../../../types/plugin/module/configure"
 import {
   containerModuleSchema,
-  hotReloadArgsSchema,
   kubernetesDevModeSchema,
   KubernetesDevModeSpec,
   KubernetesLocalModeSpec,
@@ -34,12 +33,6 @@
   kubernetesTestSchema,
   KubernetesTestSpec,
   namespaceNameSchema,
-<<<<<<< HEAD
-  containerModuleSchema,
-  serviceResourceDescription,
-  portForwardsSchema,
-=======
->>>>>>> 0f42478b
   PortForwardSpec,
   portForwardsSchema,
   serviceResourceDescription,
