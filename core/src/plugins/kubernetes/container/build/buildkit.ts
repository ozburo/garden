--- conflicted
+++ resolved
@@ -33,14 +33,10 @@
 import { ContainerBuildAction, ContainerModuleOutputs } from "../../../container/moduleConfig"
 import { getDockerBuildArgs } from "../../../container/build"
 import { Resolved } from "../../../../actions/types"
-import { defaultDockerfileName } from "../../../container/helpers"
 import { PodRunner } from "../../run"
 import { prepareSecrets } from "../../secrets"
-<<<<<<< HEAD
 import { getRunningDeploymentPod } from "../../util"
-=======
 import { defaultDockerfileName } from "../../../container/config"
->>>>>>> 601d240c
 import { k8sGetContainerBuildActionOutputs } from "../handlers"
 import { stringifyResources } from "../util"
 export const buildkitImageName = "gardendev/buildkit:v0.10.5-2"
