--- conflicted
+++ resolved
@@ -173,11 +173,7 @@
           force,
           forceBuild,
           devModeServiceNames: [],
-<<<<<<< HEAD
-=======
-          hotReloadServiceNames: [],
           localModeServiceNames: [],
->>>>>>> 0f42478b
           skipRuntimeDependencies,
         })
       )
@@ -208,11 +204,7 @@
               forceBuild,
               fromWatch: true,
               devModeServiceNames: [],
-<<<<<<< HEAD
-=======
-              hotReloadServiceNames: [],
               localModeServiceNames: [],
->>>>>>> 0f42478b
             })
           )
         )
